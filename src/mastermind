#!/usr/bin/python
import json
import os
import os.path
import re
import subprocess
import sys
from time import sleep
from functools import wraps

import msgpack

from opster import Dispatcher
from cocaine.services import Service


SERVICE_APP_NAME = 'mastermind'
SERVICE_DEFAULT_HOST = 'localhost'
SERVICE_DEFAULT_PORT = 10053

host_param = ['h',
              'host',
              '{host}:{port}'.format(host=SERVICE_DEFAULT_HOST,
                                     port=SERVICE_DEFAULT_PORT),
              'Mastermind application host[:port]']


def service(host):
    parts = host.split(':', 1)
    hostname, port = parts[0], len(parts) == 2 and int(parts[1]) or SERVICE_DEFAULT_PORT
    return Service(SERVICE_APP_NAME, host=hostname, port=port)


# group commands
groupDispatcher = Dispatcher(globaloptions=(host_param,))


@groupDispatcher.command(name='info')
def group_info(group, history=('l', False, 'History of group nodes'), host=None):
    '''Get group info'''
    s = service(host)
    group = int(group)

    res = s.enqueue("get_group_info", msgpack.packb(group)).get()
    print res

    if history:

        print "\nHistory:"

        group_history = s.enqueue('get_group_history', msgpack.packb([group])).get()
        if isinstance(group_history, dict):
            # exception returned
            print group_history
        else:
            for entry in group_history:
                print '[%s] %s' % (entry['timestamp'], entry['set'])


@groupDispatcher.command(name='next-number')
def group_next_number(count, host=None):
    '''Get unused group numbers, number of groups is an argument'''
    s = service(host)
    count = int(count)

    res = s.enqueue("get_next_group_number", msgpack.packb(count)).get()
    print res


@groupDispatcher.command(name='list-uncoupled')
def group_list_uncoupled(by_dc=('', None, 'Group by dc and provide some useful data'),
                         json=('', None, 'Format additional data as json'),
                         host=None):
    '''Get list of uncoupled groups from balancer'''
    s = service(host)
    res = s.enqueue("get_empty_groups", "").get()

    if not by_dc:
        print res

    if by_dc:
        groups_by_dcs = s.enqueue('groups_by_dc',
            msgpack.packb((res,))).get()
        print_by_dcs(groups_by_dcs, json)



# couple commands
coupleDispatcher = Dispatcher(globaloptions=(host_param,))


@coupleDispatcher.command(name='list-bad')
def couple_list_bad(by_dc=('', None, 'Group by dc and provide some useful data'),
                    by_ns=('', None, 'Group by namespaces'),
                    json=('', None, 'Format additional data as json'),
                    host=None):
    '''Get list of broken couples from balancer'''
    s = service(host)
    res = s.enqueue('get_bad_groups', '').get()

    if not by_dc and not by_ns:
        print res

    if by_dc:
        groups_by_dcs = s.enqueue('groups_by_dc',
            msgpack.packb(([g for c in res for g in c],))).get()
        print_by_dcs(groups_by_dcs, json)
    if by_ns:
        couples_by_nss = s.enqueue('couples_by_namespace',
            msgpack.packb((res,))).get()
        print_by_namespaces(couples_by_nss, json)


@coupleDispatcher.command(name='list-symmetric')
def couple_list_symmetric(by_dc=('', None, 'Group by dc and provide some useful data'),
                          by_ns=('', None, 'Group by namespaces'),
                          json=('', None, 'Format additional data as json'),
                          host=None):
    '''Get list of good couples from balancer'''
    s = service(host)
    res = s.enqueue("get_symmetric_groups", "").get()

    if not by_dc and not by_ns:
        print res

    if by_dc:
        groups_by_dcs = s.enqueue('groups_by_dc',
            msgpack.packb(([g for c in res for g in c],))).get()
        print_by_dcs(groups_by_dcs, json)
    if by_ns:
        couples_by_nss = s.enqueue('couples_by_namespace',
            msgpack.packb((res,))).get()
        print_by_namespaces(couples_by_nss, json)


@coupleDispatcher.command(name='list-frozen')
def couple_list_frozen(by_dc=('', None, 'Group by dc and provide some useful data'),
                       by_ns=('', None, 'Group by namespaces'),
                       json=('', None, 'Format additional data as json'),
                       host=None):
    '''Get list of good couples from balancer'''
    s = service(host)
    res = s.enqueue("get_frozen_groups", "").get()

    if not by_dc and not by_ns:
        print res

    if by_dc:
        groups_by_dcs = s.enqueue('groups_by_dc',
            msgpack.packb(([g for c in res for g in c],))).get()
        print_by_dcs(groups_by_dcs, json)
    if by_ns:
        couples_by_nss = s.enqueue('couples_by_namespace',
            msgpack.packb((res,))).get()
        print_by_namespaces(couples_by_nss, json)


@coupleDispatcher.command(name='list-closed')
def couple_list_closed(by_dc=('', None, 'Group by dc and provide some useful data'),
                       by_ns=('', None, 'Group by namespaces'),
                       json=('', None, 'Format additional data as json'),
                       host=None):
    '''Get list of couples closed to balancer'''
    s = service(host)
    res = s.enqueue('get_closed_groups', '').get()

    if not by_dc and not by_ns:
        print res

    if by_dc:
        groups_by_dcs = s.enqueue('groups_by_dc',
            msgpack.packb(([g for c in res for g in c],))).get()
        print_by_dcs(groups_by_dcs, json)
    if by_ns:
        couples_by_nss = s.enqueue('couples_by_namespace',
            msgpack.packb((res,))).get()
        print_by_namespaces(couples_by_nss, json)


@coupleDispatcher.command(name='build')
def couple_build(size, groups=('i', '', 'Use these groups in couple (example: 1:2)'),
                 namespace=('n', '', 'Set custom namespace for couple'), host=None):
    '''Make a couple of groups, number of groups is an argument'''
    s = service(host)
    size = int(size)
    if groups:
        groups = [int(g) for g in groups.split(':')]
    else:
        groups = []

    params = [size, groups]
    if namespace:
        params.append(namespace)

    res = s.enqueue("couple_groups", msgpack.packb(tuple(params))).get()
    print res


@coupleDispatcher.command(name='break')
<<<<<<< HEAD
def couple_break(groups, confirm=None,
                 force=('f', None, ''), host=None):
=======
def couple_break(couple, confirm, host=None):
>>>>>>> 6b697cd0
    '''Break the couple of groups, couple is an argument
        confirm parameter is a message "Yes, I want to break (bad|good) couple [1:2:3]"'''
    s = service(host)
    groups = [int(g) for g in couple.split(':')]

    res = s.enqueue('break_couple', msgpack.packb((groups, confirm, force))).get()
    print res


@coupleDispatcher.command(name='weights')
def couple_get_weights(host=None):
    '''Get weights for symmetric groups'''
    s = service(host)
    res = s.enqueue("get_group_weights", "").get()
    print res


@coupleDispatcher.command(name='repair')
def couple_repair(group,
                  namespace=('n', '', 'Use namespace for couple if there are '
                                      'no neighbour groups to fetch definite namespace'),
                  host=None):
    '''Repair broken symmetric groups'''
    s = service(host)
    params = [int(group)]
    if namespace:
        params.append(namespace)

    res = s.enqueue("repair_groups", msgpack.packb(tuple(params))).get()
    print res


@coupleDispatcher.command(name='list-namespaces')
def couple_repair(host=None):
    '''List all couple namespaces'''
    s = service(host)
    res = s.enqueue('get_namespaces', '').get()
    print res


# cache commands
cacheDispatcher = Dispatcher(globaloptions=(host_param,))


@cacheDispatcher.command(name='keys')
def cache_keys(host=None):
    '''Fetch cached keys'''
    s = service(host)

    res = s.enqueue('get_cached_keys', '').get()
    print res


@cacheDispatcher.command(name='keys-by-group')
def cache_keys_by_group(group, host=None):
    '''Fetch cached keys for certain group id'''
    s = service(host)
    group = int(group)

    res = s.enqueue('get_cached_keys_by_group', msgpack.packb(group)).get()


@coupleDispatcher.command(name='freeze')
def couple_freeze(couple, host=None):
    '''Freeze symmetric group (freeze couples are excluded from balancing)'''
    s = service(host)
    groups = [int(g) for g in couple.split(':')]

    res = s.enqueue('freeze_couple', msgpack.packb(groups)).get()
    print res


@coupleDispatcher.command(name='unfreeze')
def couple_unfreeze(couple, host=None):
    '''Unfreeze symmetric group'''
    s = service(host)
    groups = [int(g) for g in couple.split(':')]

    res = s.enqueue('unfreeze_couple', msgpack.packb(groups)).get()
    print res


# cmd commands
cmdDispatcher = Dispatcher(globaloptions=(host_param,))


DEFAULT = '\033[0m'
DEFAULT_BOLD = '\033[1m'
RED = '\033[1;31m'
GREEN = '\033[1;32m'
YELLOW = '\033[1;33m'

def warn(s):
    return color(s, RED)

def highlight(s):
    return color(s, GREEN)

def color(s, color):
    return '{color}{text}{coloroff}'.format(color=color,
                                            text=s, coloroff=DEFAULT)

def box(text, caption=None):
    print
    print '=' * 8 + (' %s ' % caption) + '=' * (60 - (len(caption) + 10))
    print highlight(text)
    print '=' * 60
    print


PATH_RE = re.compile('/[^\s]*')
MIN_PATH_LENGTH = 7


def danger(cmd):
    for path in PATH_RE.findall(cmd):
        if len(path) < MIN_PATH_LENGTH:
            return True
    return False


def confirm(prompt, answer, prefix=''):
    if prefix:
        print prefix

    try:
        s = raw_input(prompt)
    except KeyboardInterrupt:
        s = ''
        print

    return s == answer


def cmd_dest(cmd):
    return cmd.split(' ')[-1]


@cmdDispatcher.command(name='restore')
def restore_group(group, user=('u', os.environ['USER'],
                               'rsync command user for source path'),
                  dest=('d', '', 'Destination path on current host'),
                  group_file=('f', '', 'Write group id to specified file, '
                     'absolute or relative to destination path '
                     '(will be overriten if exists)'),
                  host=None):
    '''Get command for restoring group from good symmetric group'''
    s = service(host)
    group = int(group)

    res = s.enqueue('restore_group_cmd', msgpack.packb([group, user, dest])).get()
    if isinstance(res, dict):
        print res
        return

    cmd, messages = res
    for msg in messages:
        print '{prefix} {msg}'.format(prefix=warn('WARNING:'), msg=msg)

    if not cmd:
        return

    box(cmd, caption='Command')

    if not confirm('Do you want the glorious mastermind '
                   'to execute this command for you? [yes/no]: ', 'yes'):
        print 'Like a pussy...'
        return

    if danger(cmd):

        test_msg = 'God please forgive me'

        if not confirm('I will execute it for you, though, '
                       'if you type "%s": ' % test_msg, test_msg,
                       prefix='Hmm... The command seems pretty strange to me.'):
             print 'I thought so...'
             return

        print 'Well if you say so...\n'

    try:
        retval = subprocess.call(cmd.split(' '))
    except KeyboardInterrupt:
        print 'Command execution was manually interrupted'
        return

    if retval:
        print 'Failed to execute command, return value: %s' % retval
        return

    if group_file:
        try:
            group_file_path = os.path.join(dest or cmd_dest(cmd), group_file)
            print 'Writing id %s to group file %s' % (group, group_file_path)
            group_file_dir = os.path.dirname(group_file_path)
            if not os.path.exists(group_file_dir):
                os.makedirs(group_file_dir, 0755)
            with open(group_file_path, 'w') as f:
                f.write(str(group))
        except Exception as e:
            print warn('Failed to write to group file: %s' % e)
            return
    else:
        print warn("\nDon't forget to change group id of the restored group "
                   "back to %s!" % group)
    print 'All done!'


# display-me-pretty formatters

def print_by_dcs(groups_by_dc, as_json):

    for dc in groups_by_dc:
        groups_by_dc[dc] = groups_by_dc[dc].values()

    if as_json:
        print json.dumps(groups_by_dc, indent=4)
        return

    field_order = dict((y, x) for x, y in enumerate(['group', 'nodes', 'couple']))

    for dc, groups in sorted(groups_by_dc.iteritems(), key=lambda x: '' if x[0] == 'unknown' else x[0]):
        print '\n' + '=' * 30
        print 'DC: {0}'.format(color(dc, YELLOW))
        print '=' * 30

        for group in groups:

            couple_status = group.get('couple_status', 'NOT IN COUPLE')
            group['couple'] = '{0}, status {1}'.format(group.get('couple'),
                couple_status if couple_status == 'OK' else warn(couple_status))

            nodes = []
            for node in sorted(group['nodes'], key=lambda x: x['addr']):
                node_status = (node['status']
                               if node['status'] == 'OK' else
                               warn(node['status']))
                nodes.append('{0}, status {1}, path {2} ({3})'.format(
                             node['addr'], node_status, node['path'],
                             node['last_stat_update']))
            group['nodes'] = nodes

            for k, v in sorted(group.iteritems(),
                               key=lambda x: field_order.get(x[0], x[0])):
                if not k in field_order:
                    continue

                if k == 'nodes':
                    for node in v[:1]:
                        print '{0:15}: {1}'.format(k, node)
                    for node in v[1:]:
                        print '{0:15}  {1}'.format('', node)
                    continue

                print '{0:15}: {1}'.format(k, v)

            print '-' * 30


def print_by_namespaces(couples_by_nss, as_json):

    if as_json:
        print json.dumps(couples_by_nss, indent=4)
        return

    field_order = dict((y, x) for x, y in enumerate(['couple', 'nodes']))

    for ns, couples in sorted(couples_by_nss.iteritems(), key=lambda x: '' if x[0] == None else x[0]):
        print '\n' + '=' * 30
        print 'Namespace: {0}'.format(color(ns, YELLOW))
        print '=' * 30

        for couple in sorted(couples,
                        key=lambda x: (len(x['couple'].split(':')), x['couple'])):

            couple_status = couple['couple_status']
            couple['couple'] = '{0}, status {1}'.format(couple.get('couple'),
                couple_status if couple_status == 'OK' else warn(couple_status))

            nodes = []
            for node in sorted(couple['nodes'], key=lambda x: x['addr']):
                node_status = (node['status']
                               if node['status'] == 'OK' else
                               warn(node['status']))
                nodes.append('{0}, status {1}, dc {2}, updated {3}'.format(
                             node['addr'], node_status,
                             color(node['dc'], DEFAULT_BOLD),
                             node['last_stat_update']))
            couple['nodes'] = nodes

            for k, v in sorted(couple.iteritems()):
                if not k in field_order:
                    continue

                if k == 'nodes':
                    for node in v[:1]:
                        print '{0:15}: {1}'.format(k, node)
                    for node in v[1:]:
                        print '{0:15}  {1}'.format('', node)
                    continue

                print '{0:15}: {1}'.format(k, v)

            print '-' * 30


d = Dispatcher()
d.nest('group', groupDispatcher, 'Perform group action')
d.nest('couple', coupleDispatcher, 'Perform couple action')
d.nest('cache', cacheDispatcher, 'Perform cache action')
d.nest('cmd', cmdDispatcher, 'Some useful commands')


def command_helper(argv):
    cmdtable = d.cmdtable
    for opt in sys.argv[1:]:

        if opt == '--commands':
            for c in cmdtable:
                print c
            return

        command = cmdtable.get(opt, None) and cmdtable[opt][0]
        if not isinstance(command, Dispatcher):
            return
        cmdtable = command.cmdtable


if __name__ == '__main__':

    if '--commands' in sys.argv:
        command_helper(sys.argv)
        sys.exit(0)

    d.dispatch()<|MERGE_RESOLUTION|>--- conflicted
+++ resolved
@@ -197,12 +197,8 @@
 
 
 @coupleDispatcher.command(name='break')
-<<<<<<< HEAD
 def couple_break(groups, confirm=None,
                  force=('f', None, ''), host=None):
-=======
-def couple_break(couple, confirm, host=None):
->>>>>>> 6b697cd0
     '''Break the couple of groups, couple is an argument
         confirm parameter is a message "Yes, I want to break (bad|good) couple [1:2:3]"'''
     s = service(host)
