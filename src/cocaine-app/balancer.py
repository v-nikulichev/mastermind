# encoding: utf-8
import copy
from datetime import datetime
import sys
import traceback

from cocaine.worker import Worker
from cocaine.logging import Logger
import elliptics
import msgpack

import balancelogicadapter as bla
import balancelogic
from config import config
import helpers as h
import keys
import storage


logging = Logger()

logging.info("balancer.py")


class Balancer(object):

    NOT_BAD_STATUSES = set([storage.Status.OK, storage.Status.FROZEN])
    DT_FORMAT = '%Y-%m-%d %H:%M:%S'

    def __init__(self, n):
        self.node = n
        self.infrastructure = None

    def set_infrastructure(self, infrastructure):
        self.infrastructure = infrastructure

    def get_groups(self, request):
        return tuple(group.group_id for group in storage.groups)

    @h.handler
    def get_symmetric_groups(self, request):
        result = [couple.as_tuple() for couple in storage.couples if couple.status == storage.Status.OK]
        logging.debug("good_symm_groups: " + str(result))
        return result

    @h.handler
    def get_bad_groups(self, request):
        result = [couple.as_tuple() for couple in storage.couples if couple.status not in self.NOT_BAD_STATUSES]
        logging.debug("bad_symm_groups: " + str(result))
        return result

    @h.handler
    def get_frozen_groups(self, request):
        result = [couple.as_tuple() for couple in storage.couples if couple.status == storage.Status.FROZEN]
        logging.debug("frozen_couples: " + str(result))
        return result

    @h.handler
    def get_closed_groups(self, request):
        result = []
        min_free_space = config['balancer_config'].get('min_free_space', 256) * 1024 * 1024
        min_rel_space = config['balancer_config'].get('min_free_space_relative', 0.15)

        logging.debug('configured min_free_space: %s bytes' % min_free_space)
        logging.debug('configured min_rel_space: %s' % min_rel_space)

        for couple in storage.couples:
            if couple.status != storage.Status.OK:
                continue

            stats = couple.get_stat()
            logging.debug('couple %s: free_space: %s' % (couple, stats.free_space))
            logging.debug('couple %s: rel_space: %s' % (couple, stats.rel_space))
            if (stats.free_space >= min_free_space and stats.rel_space >= min_rel_space):
                continue
            result.append(couple.as_tuple())

        logging.debug('closed couples: ' + str(result))
        return result

    @h.handler
    def get_empty_groups(self, request):
        logging.info("len(storage.groups) = %d" % (len(storage.groups.elements)))
        logging.info("groups: %s" % str([(group.group_id, group.couple) for group in storage.groups if group.couple is None]))
        result = [group.group_id for group in storage.groups if group.couple is None]
        logging.debug("uncoupled groups: " + str(result))
        return result

    @h.handler
    def get_group_weights(self, request):
        namespaces = {}
        all_symm_group_objects = []
        for couple in storage.couples:
            if couple.status != storage.Status.OK:
                continue

            symm_group = bla.SymmGroup(couple)
            namespaces.setdefault(couple.namespace, set())
            namespaces[couple.namespace].add(len(couple))
            all_symm_group_objects.append(symm_group)
            logging.debug(str(symm_group))

        result = {}

        for namespace, sizes in namespaces.iteritems():
            for size in sizes:
                (group_weights, info) = balancelogic.rawBalance(all_symm_group_objects,
                                                                bla.getConfig(),
                                                                bla._and(bla.GroupSizeEquals(size),
                                                                         bla.GroupNamespaceEquals(namespace)))
                result.setdefault(namespace, {})[size] = [item for item in group_weights.items()]
                logging.info("Cluster info: " + str(info))

        logging.info(str(result))
        return result

    @h.handler
    def balance(self, request):
        logging.info("----------------------------------------")
        logging.info("New request" + str(len(request)))
        logging.info(request)

        weighted_groups = self.get_group_weights(self.node)

        target_groups = []

        if manifest.get("symmetric_groups", False):
            lsymm_groups = weighted_groups[request[0]]

<<<<<<< HEAD
            for (gr_list, weight) in lsymm_groups:
                logging.info("gr_list: %s %d" % (str(gr_list), request[0]))
                grl = {'rating': weight, 'groups': gr_list}
                logging.info("grl: %s" % str(grl))
                target_groups.append(grl)

            logging.info("target_groups: %s" % str(target_groups))
            if target_groups:
                sorted_groups = sorted(target_groups, key=lambda gr: gr['rating'], reverse=True)[0]
                logging.info(sorted_groups)
                result = (sorted_groups['groups'], request[1])
            else:
                result = ([], request[1])

        else:
            for group_id in bla.all_group_ids():
                target_groups.append(bla.get_group(int(group_id)))
            sorted_groups = sorted(target_groups, key=lambda gr: gr.freeSpaceInKb(), reverse=True)[:int(request[0])]
            logging.info(sorted_groups)
            result = ([g.groupId() for g in sorted_groups], request[1])
=======
    def repair_groups(self, request):
        try:
            logging.info("----------------------------------------")
            logging.info("New repair groups request: " + str(request))
            logging.info(request)
>>>>>>> 03227221

        logging.info("result: %s" % str(result))
        return result

    @h.handler
    def repair_groups(self, request):
        logging.info("----------------------------------------")
        logging.info("New repair groups request: " + str(request))
        logging.info(request)

        group_id = int(request[0])
        try:
            force_namespace = request[1]
        except IndexError:
            force_namespace = None

        if not group_id in storage.groups:
            return {'Balancer error': 'Group %d is not found' % group_id}

<<<<<<< HEAD
        group = storage.groups[group_id]

        bad_couples = []
        for couple in storage.couples:
            if group in couple:
                if couple.status == storage.Status.OK:
                    logging.error("Balancer error: cannot repair, group %d is in couple %s" % (group_id, str(couple)))
                    return {"Balancer error" : "cannot repair, group %d is in couple %s" % (group_id, str(couple))}
                bad_couples.append(couple)

        if not bad_couples:
            logging.error("Balancer error: cannot repair, group %d is not a member of any couple" % group_id)
            return {"Balancer error" : "cannot repair, group %d is not a member of any couple" % group_id}
=======
            bad_couples = []
            for couple in storage.couples:
                if group in couple:
                    if couple.status == storage.Status.OK:
                        logging.error("Balancer error: cannot repair, group %d is in couple %s" % (group_id, str(couple)))
                        return {"Balancer error": "cannot repair, group %d is in couple %s" % (group_id, str(couple))}
                    bad_couples.append(couple)

            if not bad_couples:
                logging.error("Balancer error: cannot repair, group %d is not a member of any couple" % group_id)
                return {"Balancer error": "cannot repair, group %d is not a member of any couple" % group_id}

            if len(bad_couples) > 1:
                logging.error("Balancer error: cannot repair, group %d is a member of several couples: %s" % (group_id, str(bad_couples)))
                return {"Balancer error": "cannot repair, group %d is a member of several couples: %s" % (group_id, str(bad_couples))}
>>>>>>> 03227221

        if len(bad_couples) > 1:
            logging.error("Balancer error: cannot repair, group %d is a member of several couples: %s" % (group_id, str(bad_couples)))
            return {"Balancer error" : "cannot repair, group %d is a member of several couples: %s" % (group_id, str(bad_couples))}

        couple = bad_couples[0]

        # checking namespaces in all couple groups
        for g in couple:
            if g.group_id == group_id:
                continue
            if g.meta is None:
                logging.error('Balancer error: group %d (coupled with group %d) has no metadata' % (g.group_id, group_id))
                return {'Balancer error': 'group %d (coupled with group %d) has no metadata' % (g.group_id, group_id)}

        namespaces = [g.meta['namespace'] for g in couple if g.group_id != group_id]
        if not all(ns == namespaces[0] for ns in namespaces):
            logging.error('Balancer error: namespaces of groups coupled with group %d are not the same: %s' % (group_id, namespaces))
            return {'Balancer error': 'namespaces of groups coupled with group %d are not the same: %s' % (group_id, namespaces)}

        namespace_to_use = namespaces and namespaces[0] or force_namespace
        if not namespace_to_use:
            logging.error('Balancer error: cannot identify a namespace to use for group %d' % (group_id,))
            return {'Balancer error': 'cannot identify a namespace to use for group %d' % (group_id,)}

        (good, bad) = make_symm_group(self.node, couple, namespace_to_use)
        if bad:
            raise bad[1]

        return {"message": "Successfully repaired couple", 'couple': str(couple)}

    @h.handler
    def get_group_info(self, request):
        group = int(request)
        logging.info('get_group_info: request: %s' % (str(request),))

        if not group in storage.groups:
            raise ValueError('Group %d is not found' % group)

        logging.info('Group %d: %s' % (group, repr(storage.groups[group])))

        return storage.groups[group].info()

<<<<<<< HEAD
    @h.handler
=======
    def get_group_history(self, request):
        try:
            group = int(request[0])
            group_history = []

            if self.infrastructure:
                for nodes_data in self.infrastructure.get_group_history(group):
                    dt = datetime.fromtimestamp(nodes_data['timestamp'])
                    group_history.append({'set': nodes_data['set'],
                                          'timestamp': dt.strftime(self.DT_FORMAT)})

            return group_history

        except Exception as e:
            logging.error("Balancer error: " + str(e) + "\n" + traceback.format_exc())
            return {'Balancer error': str(e)}

>>>>>>> 03227221
    def couple_groups(self, request):
        logging.info("----------------------------------------")
        logging.info("New couple groups request: " + str(request))
        logging.info(request)
        uncoupled_groups = self.get_empty_groups(self.node)
        dc_by_group_id = {}
        group_by_dc = {}
        for group_id in uncoupled_groups:
            group = storage.groups[group_id]
            dc = group.nodes[0].host.get_dc()
            dc_by_group_id[group_id] = dc
            groups_in_dc = group_by_dc.setdefault(dc, [])
            groups_in_dc.append(group_id)
        logging.info("dc by group: %s" % str(dc_by_group_id))
        logging.info("group_by_dc: %s" % str(group_by_dc))
        size = int(request[0])
        mandatory_groups = [int(g) for g in request[1]]

        # check mandatory set
        for group_id in mandatory_groups:
            if group_id not in uncoupled_groups:
                raise Exception("group %d is coupled" % group_id)
            dc = dc_by_group_id[group_id]
            if dc not in group_by_dc:
                raise Exception("groups must be in different dcs")
            del group_by_dc[dc]

        groups_to_couple = copy.copy(mandatory_groups)

        # need better algorithm for this. For a while - only 1 try and random selection
        n_groups_to_add = size - len(groups_to_couple)
        if n_groups_to_add > len(group_by_dc):
            raise Exception("Not enough dcs")
        if n_groups_to_add < 0:
            raise Exception("Too many mandatory groups")

        # why not use random.sample
        some_dcs = group_by_dc.keys()[:n_groups_to_add]

        for dc in some_dcs:
            groups_to_couple.append(group_by_dc[dc].pop())

        try:
            namespace = request[2]
        except IndexError:
            namespace = storage.Group.DEFAULT_NAMESPACE

<<<<<<< HEAD
        couple = storage.couples.add([storage.groups[g] for g in groups_to_couple])
        (good, bad) = make_symm_group(self.node, couple, namespace)
        if bad:
            raise bad[1]

        return groups_to_couple
=======
    def break_couple(self, request):
        try:
            logging.info("----------------------------------------")
            logging.info("New break couple request: " + str(request))
            logging.info(request)
>>>>>>> 03227221

    @h.handler
    def break_couple(self, request):
        logging.info("----------------------------------------")
        logging.info("New break couple request: " + str(request))
        logging.info(request)

        couple_str = ':'.join(map(str, sorted(request[0], key=lambda x: int(x))))
        if not couple_str in storage.couples:
            raise KeyError('Couple %s was not found' % (couple_str))

        couple = storage.couples[couple_str]
        confirm = request[1]

        logging.info("groups: %s; confirmation: \"%s\"" % (couple_str, confirm))

        correct_confirm = "Yes, I want to break "
        if couple.status == storage.Status.OK:
            correct_confirm += "good"
        else:
            correct_confirm += "bad"

        correct_confirm += " couple " + couple_str

        if confirm != correct_confirm:
            raise Exception('Incorrect confirmation string')

        kill_symm_group(self.node, [group.group_id for group in couple])
        couple.destroy()

        return True

    @h.handler
    def get_next_group_number(self, request):
        groups_count = int(request)
        if groups_count < 0 or groups_count > 100:
            raise Exception('Incorrect groups count')

        try:
            max_group = int(self.node.meta_session.read_data(keys.MASTERMIND_MAX_GROUP_KEY))
        except elliptics.NotFoundError:
            max_group = 0

<<<<<<< HEAD
        new_max_group = max_group + groups_count
        self.node.meta_session.write_data(keys.MASTERMIND_MAX_GROUP_KEY, str(new_max_group))
=======
            return range(max_group + 1, max_group + 1 + groups_count)
>>>>>>> 03227221

        return range(max_group+1, max_group+1 + groups_count)

    def __get_couple(self, groups):
        couple_str = ':'.join(map(str, sorted(groups, key=lambda x: int(x))))
        try:
            couple = storage.couples[couple_str]
        except KeyError:
            raise ValueError('Couple %s not found' % couple_str)
        return couple

    def __sync_couple_meta(self, couple):

        key = keys.MASTERMIND_COUPLE_META_KEY % str(couple)

        try:
            meta = self.node.meta_session.read_latest(key)
        except elliptics.NotFoundError:
            meta = None
        couple.parse_meta(meta)

    def __update_couple_meta(self, couple):

        key = keys.MASTERMIND_COUPLE_META_KEY % str(couple)

        packed = msgpack.packb(couple.meta)
        logging.info('packed meta for couple %s: \"%s\"' % (couple, str(packed).encode("hex")))
        self.node.meta_session.write_data(key, packed)

        couple.update_status()

    @h.handler
    def freeze_couple(self, request):
        logging.info('freezing couple %s' % str(request))
        couple = self.__get_couple(request)

        self.__sync_couple_meta(couple)
        if couple.frozen:
            raise ValueError('Couple %s is already frozen' % couple)
        couple.freeze()
        self.__update_couple_meta(couple)

        return True

    @h.handler
    def unfreeze_couple(self, request):
        logging.info('unfreezing couple %s' % str(request))
        couple = self.__get_couple(request)

        self.__sync_couple_meta(couple)
        if not couple.frozen:
            raise ValueError('Couple %s is not frozen' % couple)
        couple.unfreeze()
        self.__update_couple_meta(couple)

        return True

    @h.handler
    def get_namespaces(self, request):
        namespaces = [c.namespace for c in storage.couples]
        return tuple(set(filter(None, namespaces)))


def handlers(b):
    handlers = []
    for attr_name in dir(b):
        attr = b.__getattribute__(attr_name)
        if not callable(attr) or attr_name.startswith('__'):
            continue
        handlers.append(attr)
    return handlers


def kill_symm_group(n, groups):
    logging.info("Killing symm groups: %s" % str(groups))
    s = elliptics.Session(n)
    s.add_groups(groups)
    s.remove(keys.SYMMETRIC_GROUPS_KEY)


def make_symm_group(n, couple, namespace):
    logging.info("writing couple info: " + str(couple))
    logging.info('groups in couple %s are being assigned namespace "%s"' % (couple, namespace))

    s = elliptics.Session(n)
    good = []
    bad = ()
    for group in couple:
        try:
            packed = msgpack.packb(couple.compose_group_meta(namespace))
            logging.info("packed couple for group %d: \"%s\"" % (group.group_id, str(packed).encode("hex")))
            s.add_groups([group.group_id])
            s.write_data(keys.SYMMETRIC_GROUPS_KEY, packed)
            good.append(group.group_id)
        except Exception as e:
            logging.error("Failed to write symm group info, group %d: %s\n%s"
                          % (group.group_id, str(e), traceback.format_exc()))
            bad = (group.group_id, e)
            break
    return (good, bad)<|MERGE_RESOLUTION|>--- conflicted
+++ resolved
@@ -19,7 +19,7 @@
 
 logging = Logger()
 
-logging.info("balancer.py")
+logging.info('balancer.py')
 
 
 class Balancer(object):
@@ -40,19 +40,19 @@
     @h.handler
     def get_symmetric_groups(self, request):
         result = [couple.as_tuple() for couple in storage.couples if couple.status == storage.Status.OK]
-        logging.debug("good_symm_groups: " + str(result))
+        logging.debug('good_symm_groups: ' + str(result))
         return result
 
     @h.handler
     def get_bad_groups(self, request):
         result = [couple.as_tuple() for couple in storage.couples if couple.status not in self.NOT_BAD_STATUSES]
-        logging.debug("bad_symm_groups: " + str(result))
+        logging.debug('bad_symm_groups: ' + str(result))
         return result
 
     @h.handler
     def get_frozen_groups(self, request):
         result = [couple.as_tuple() for couple in storage.couples if couple.status == storage.Status.FROZEN]
-        logging.debug("frozen_couples: " + str(result))
+        logging.debug('frozen_couples: ' + str(result))
         return result
 
     @h.handler
@@ -80,10 +80,10 @@
 
     @h.handler
     def get_empty_groups(self, request):
-        logging.info("len(storage.groups) = %d" % (len(storage.groups.elements)))
-        logging.info("groups: %s" % str([(group.group_id, group.couple) for group in storage.groups if group.couple is None]))
+        logging.info('len(storage.groups) = %d' % (len(storage.groups.elements)))
+        logging.info('groups: %s' % str([(group.group_id, group.couple) for group in storage.groups if group.couple is None]))
         result = [group.group_id for group in storage.groups if group.couple is None]
-        logging.debug("uncoupled groups: " + str(result))
+        logging.debug('uncoupled groups: ' + str(result))
         return result
 
     @h.handler
@@ -109,32 +109,31 @@
                                                                 bla._and(bla.GroupSizeEquals(size),
                                                                          bla.GroupNamespaceEquals(namespace)))
                 result.setdefault(namespace, {})[size] = [item for item in group_weights.items()]
-                logging.info("Cluster info: " + str(info))
+                logging.info('Cluster info: ' + str(info))
 
         logging.info(str(result))
         return result
 
     @h.handler
     def balance(self, request):
-        logging.info("----------------------------------------")
-        logging.info("New request" + str(len(request)))
+        logging.info('----------------------------------------')
+        logging.info('New request' + str(len(request)))
         logging.info(request)
 
         weighted_groups = self.get_group_weights(self.node)
 
         target_groups = []
 
-        if manifest.get("symmetric_groups", False):
+        if manifest.get('symmetric_groups', False):
             lsymm_groups = weighted_groups[request[0]]
 
-<<<<<<< HEAD
             for (gr_list, weight) in lsymm_groups:
-                logging.info("gr_list: %s %d" % (str(gr_list), request[0]))
+                logging.info('gr_list: %s %d' % (str(gr_list), request[0]))
                 grl = {'rating': weight, 'groups': gr_list}
-                logging.info("grl: %s" % str(grl))
+                logging.info('grl: %s' % str(grl))
                 target_groups.append(grl)
 
-            logging.info("target_groups: %s" % str(target_groups))
+            logging.info('target_groups: %s' % str(target_groups))
             if target_groups:
                 sorted_groups = sorted(target_groups, key=lambda gr: gr['rating'], reverse=True)[0]
                 logging.info(sorted_groups)
@@ -148,21 +147,14 @@
             sorted_groups = sorted(target_groups, key=lambda gr: gr.freeSpaceInKb(), reverse=True)[:int(request[0])]
             logging.info(sorted_groups)
             result = ([g.groupId() for g in sorted_groups], request[1])
-=======
+
+        logging.info('result: %s' % str(result))
+        return result
+
+    @h.handler
     def repair_groups(self, request):
-        try:
-            logging.info("----------------------------------------")
-            logging.info("New repair groups request: " + str(request))
-            logging.info(request)
->>>>>>> 03227221
-
-        logging.info("result: %s" % str(result))
-        return result
-
-    @h.handler
-    def repair_groups(self, request):
-        logging.info("----------------------------------------")
-        logging.info("New repair groups request: " + str(request))
+        logging.info('----------------------------------------')
+        logging.info('New repair groups request: ' + str(request))
         logging.info(request)
 
         group_id = int(request[0])
@@ -174,41 +166,23 @@
         if not group_id in storage.groups:
             return {'Balancer error': 'Group %d is not found' % group_id}
 
-<<<<<<< HEAD
         group = storage.groups[group_id]
 
         bad_couples = []
         for couple in storage.couples:
             if group in couple:
                 if couple.status == storage.Status.OK:
-                    logging.error("Balancer error: cannot repair, group %d is in couple %s" % (group_id, str(couple)))
-                    return {"Balancer error" : "cannot repair, group %d is in couple %s" % (group_id, str(couple))}
+                    logging.error('Balancer error: cannot repair, group %d is in couple %s' % (group_id, str(couple)))
+                    return {'Balancer error' : 'cannot repair, group %d is in couple %s' % (group_id, str(couple))}
                 bad_couples.append(couple)
 
         if not bad_couples:
-            logging.error("Balancer error: cannot repair, group %d is not a member of any couple" % group_id)
-            return {"Balancer error" : "cannot repair, group %d is not a member of any couple" % group_id}
-=======
-            bad_couples = []
-            for couple in storage.couples:
-                if group in couple:
-                    if couple.status == storage.Status.OK:
-                        logging.error("Balancer error: cannot repair, group %d is in couple %s" % (group_id, str(couple)))
-                        return {"Balancer error": "cannot repair, group %d is in couple %s" % (group_id, str(couple))}
-                    bad_couples.append(couple)
-
-            if not bad_couples:
-                logging.error("Balancer error: cannot repair, group %d is not a member of any couple" % group_id)
-                return {"Balancer error": "cannot repair, group %d is not a member of any couple" % group_id}
-
-            if len(bad_couples) > 1:
-                logging.error("Balancer error: cannot repair, group %d is a member of several couples: %s" % (group_id, str(bad_couples)))
-                return {"Balancer error": "cannot repair, group %d is a member of several couples: %s" % (group_id, str(bad_couples))}
->>>>>>> 03227221
+            logging.error('Balancer error: cannot repair, group %d is not a member of any couple' % group_id)
+            return {'Balancer error' : 'cannot repair, group %d is not a member of any couple' % group_id}
 
         if len(bad_couples) > 1:
-            logging.error("Balancer error: cannot repair, group %d is a member of several couples: %s" % (group_id, str(bad_couples)))
-            return {"Balancer error" : "cannot repair, group %d is a member of several couples: %s" % (group_id, str(bad_couples))}
+            logging.error('Balancer error: cannot repair, group %d is a member of several couples: %s' % (group_id, str(bad_couples)))
+            return {'Balancer error' : 'cannot repair, group %d is a member of several couples: %s' % (group_id, str(bad_couples))}
 
         couple = bad_couples[0]
 
@@ -234,7 +208,7 @@
         if bad:
             raise bad[1]
 
-        return {"message": "Successfully repaired couple", 'couple': str(couple)}
+        return {'message': 'Successfully repaired couple', 'couple': str(couple)}
 
     @h.handler
     def get_group_info(self, request):
@@ -248,30 +222,23 @@
 
         return storage.groups[group].info()
 
-<<<<<<< HEAD
-    @h.handler
-=======
+    @h.handler
     def get_group_history(self, request):
-        try:
-            group = int(request[0])
-            group_history = []
-
-            if self.infrastructure:
-                for nodes_data in self.infrastructure.get_group_history(group):
-                    dt = datetime.fromtimestamp(nodes_data['timestamp'])
-                    group_history.append({'set': nodes_data['set'],
-                                          'timestamp': dt.strftime(self.DT_FORMAT)})
-
-            return group_history
-
-        except Exception as e:
-            logging.error("Balancer error: " + str(e) + "\n" + traceback.format_exc())
-            return {'Balancer error': str(e)}
-
->>>>>>> 03227221
+        group = int(request[0])
+        group_history = []
+
+        if self.infrastructure:
+            for nodes_data in self.infrastructure.get_group_history(group):
+                dt = datetime.fromtimestamp(nodes_data['timestamp'])
+                group_history.append({'set': nodes_data['set'],
+                                      'timestamp': dt.strftime(self.DT_FORMAT)})
+
+        return group_history
+
+    @h.handler
     def couple_groups(self, request):
-        logging.info("----------------------------------------")
-        logging.info("New couple groups request: " + str(request))
+        logging.info('----------------------------------------')
+        logging.info('New couple groups request: ' + str(request))
         logging.info(request)
         uncoupled_groups = self.get_empty_groups(self.node)
         dc_by_group_id = {}
@@ -282,18 +249,18 @@
             dc_by_group_id[group_id] = dc
             groups_in_dc = group_by_dc.setdefault(dc, [])
             groups_in_dc.append(group_id)
-        logging.info("dc by group: %s" % str(dc_by_group_id))
-        logging.info("group_by_dc: %s" % str(group_by_dc))
+        logging.info('dc by group: %s' % str(dc_by_group_id))
+        logging.info('group_by_dc: %s' % str(group_by_dc))
         size = int(request[0])
         mandatory_groups = [int(g) for g in request[1]]
 
         # check mandatory set
         for group_id in mandatory_groups:
             if group_id not in uncoupled_groups:
-                raise Exception("group %d is coupled" % group_id)
+                raise Exception('group %d is coupled' % group_id)
             dc = dc_by_group_id[group_id]
             if dc not in group_by_dc:
-                raise Exception("groups must be in different dcs")
+                raise Exception('groups must be in different dcs')
             del group_by_dc[dc]
 
         groups_to_couple = copy.copy(mandatory_groups)
@@ -301,9 +268,9 @@
         # need better algorithm for this. For a while - only 1 try and random selection
         n_groups_to_add = size - len(groups_to_couple)
         if n_groups_to_add > len(group_by_dc):
-            raise Exception("Not enough dcs")
+            raise Exception('Not enough dcs')
         if n_groups_to_add < 0:
-            raise Exception("Too many mandatory groups")
+            raise Exception('Too many mandatory groups')
 
         # why not use random.sample
         some_dcs = group_by_dc.keys()[:n_groups_to_add]
@@ -316,25 +283,17 @@
         except IndexError:
             namespace = storage.Group.DEFAULT_NAMESPACE
 
-<<<<<<< HEAD
         couple = storage.couples.add([storage.groups[g] for g in groups_to_couple])
         (good, bad) = make_symm_group(self.node, couple, namespace)
         if bad:
             raise bad[1]
 
         return groups_to_couple
-=======
+
+    @h.handler
     def break_couple(self, request):
-        try:
-            logging.info("----------------------------------------")
-            logging.info("New break couple request: " + str(request))
-            logging.info(request)
->>>>>>> 03227221
-
-    @h.handler
-    def break_couple(self, request):
-        logging.info("----------------------------------------")
-        logging.info("New break couple request: " + str(request))
+        logging.info('----------------------------------------')
+        logging.info('New break couple request: ' + str(request))
         logging.info(request)
 
         couple_str = ':'.join(map(str, sorted(request[0], key=lambda x: int(x))))
@@ -344,15 +303,15 @@
         couple = storage.couples[couple_str]
         confirm = request[1]
 
-        logging.info("groups: %s; confirmation: \"%s\"" % (couple_str, confirm))
-
-        correct_confirm = "Yes, I want to break "
+        logging.info('groups: %s; confirmation: "%s"' % (couple_str, confirm))
+
+        correct_confirm = 'Yes, I want to break '
         if couple.status == storage.Status.OK:
-            correct_confirm += "good"
+            correct_confirm += 'good'
         else:
-            correct_confirm += "bad"
-
-        correct_confirm += " couple " + couple_str
+            correct_confirm += 'bad'
+
+        correct_confirm += ' couple ' + couple_str
 
         if confirm != correct_confirm:
             raise Exception('Incorrect confirmation string')
@@ -373,14 +332,10 @@
         except elliptics.NotFoundError:
             max_group = 0
 
-<<<<<<< HEAD
         new_max_group = max_group + groups_count
         self.node.meta_session.write_data(keys.MASTERMIND_MAX_GROUP_KEY, str(new_max_group))
-=======
-            return range(max_group + 1, max_group + 1 + groups_count)
->>>>>>> 03227221
-
-        return range(max_group+1, max_group+1 + groups_count)
+
+        return range(max_group + 1, max_group + 1 + groups_count)
 
     def __get_couple(self, groups):
         couple_str = ':'.join(map(str, sorted(groups, key=lambda x: int(x))))
@@ -405,7 +360,7 @@
         key = keys.MASTERMIND_COUPLE_META_KEY % str(couple)
 
         packed = msgpack.packb(couple.meta)
-        logging.info('packed meta for couple %s: \"%s\"' % (couple, str(packed).encode("hex")))
+        logging.info('packed meta for couple %s: "%s"' % (couple, str(packed).encode('hex')))
         self.node.meta_session.write_data(key, packed)
 
         couple.update_status()
@@ -453,14 +408,14 @@
 
 
 def kill_symm_group(n, groups):
-    logging.info("Killing symm groups: %s" % str(groups))
+    logging.info('Killing symm groups: %s' % str(groups))
     s = elliptics.Session(n)
     s.add_groups(groups)
     s.remove(keys.SYMMETRIC_GROUPS_KEY)
 
 
 def make_symm_group(n, couple, namespace):
-    logging.info("writing couple info: " + str(couple))
+    logging.info('writing couple info: ' + str(couple))
     logging.info('groups in couple %s are being assigned namespace "%s"' % (couple, namespace))
 
     s = elliptics.Session(n)
@@ -469,12 +424,12 @@
     for group in couple:
         try:
             packed = msgpack.packb(couple.compose_group_meta(namespace))
-            logging.info("packed couple for group %d: \"%s\"" % (group.group_id, str(packed).encode("hex")))
+            logging.info('packed couple for group %d: "%s"' % (group.group_id, str(packed).encode('hex')))
             s.add_groups([group.group_id])
             s.write_data(keys.SYMMETRIC_GROUPS_KEY, packed)
             good.append(group.group_id)
         except Exception as e:
-            logging.error("Failed to write symm group info, group %d: %s\n%s"
+            logging.error('Failed to write symm group info, group %d: %s\n%s'
                           % (group.group_id, str(e), traceback.format_exc()))
             bad = (group.group_id, e)
             break
